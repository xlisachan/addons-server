--- conflicted
+++ resolved
@@ -224,39 +224,6 @@
         r = oclient.get('oauth.request_token', c, callback=True)
         eq_(r.content, 'Invalid Consumer.')
 
-<<<<<<< HEAD
-=======
-    def test_user(self):
-        r = client.get('api.user', self.accepted_consumer, self.token)
-        eq_(json.loads(r.content)['email'], 'editor@mozilla.com')
-
-    def test_user_lookup(self):
-        partner = UserProfile.objects.get(email='partner@mozilla.com')
-        c = Consumer(name='p', status='accepted',
-                     user=partner)
-        c.generate_random_codes()
-        c.save()
-        r = client.get('api.user', c, None,
-                       params={'email': 'admin@mozilla.com'})
-        eq_(r.status_code, 200)
-        eq_(json.loads(r.content)['email'], 'admin@mozilla.com')
-
-    def test_failed_user_lookup(self):
-        partner = UserProfile.objects.get(email='partner@mozilla.com')
-        c = Consumer(name='p', status='accepted',
-                     user=partner)
-        c.generate_random_codes()
-        c.save()
-        r = client.get('api.user', c, None,
-                       params={'email': 'not_a_user@mozilla.com'})
-        eq_(r.status_code, 404)
-
-    def test_forbidden_user_lookup(self):
-        r = client.get('api.user', self.accepted_consumer, self.token,
-                       params={'email': 'admin@mozilla.com'})
-        eq_(r.status_code, 401)
-
->>>>>>> 99715304
     @patch('piston.authentication.oauth.OAuthAuthentication.is_authenticated')
     def _test_auth(self, pk, is_authenticated, two_legged=True):
         request = RequestFactory().get('/en-US/firefox/2/api/2/user/',
@@ -305,7 +272,7 @@
         eq_(json.loads(r.content)['email'], 'editor@mozilla.com')
 
     def test_user_lookup(self):
-        partner = User.objects.get(email='partner@mozilla.com')
+        partner = UserProfile.objects.get(email='partner@mozilla.com')
         c = Consumer(name='p', status='accepted', user=partner)
         c.generate_random_codes()
         c.save()
@@ -315,7 +282,7 @@
         eq_(json.loads(r.content)['email'], 'admin@mozilla.com')
 
     def test_failed_user_lookup(self):
-        partner = User.objects.get(email='partner@mozilla.com')
+        partner = UserProfile.objects.get(email='partner@mozilla.com')
         c = Consumer(name='p', status='accepted', user=partner)
         c.generate_random_codes()
         c.save()
