--- conflicted
+++ resolved
@@ -42,14 +42,9 @@
       - gettext
   firefox: latest
 
-<<<<<<< HEAD
-=======
 before_install:
   - mysql -e 'create database olympia;'
-  - scripts/travis_es.sh
-  - /tmp/elasticsearch/elasticsearch-1.6.2/bin/elasticsearch -d -D es.path.data=/tmp -D es.gateway.type=none -D es.index.store.type=memory -D es.discovery.zen.ping.multicast.enabled=false
 
->>>>>>> dd261e2e
 install:
   - nvm current
   - nvm deactivate
@@ -58,6 +53,7 @@
   - pip install --upgrade pip wheel setuptools tox==1.8.1
 
 before_script:
+  - mysql --version
   - node --version
   - java -version
   - curl -v http://localhost:9200/
