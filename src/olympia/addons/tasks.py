import hashlib
import os
import uuid
from datetime import datetime

from django.conf import settings
from django.core.files.storage import default_storage as storage
from django.db import transaction
from django.forms import ValidationError
from django.utils import translation

from elasticsearch_dsl import Search
from PIL import Image

import olympia.core.logger
from olympia import amo, activity
from olympia.addons.indexers import AddonIndexer
from olympia.addons.models import (
    Addon, AddonCategory, AppSupport, Category, CompatOverride,
    IncompatibleVersions, MigratedLWT, Persona, Preview, attach_tags,
    attach_translations)
from olympia.addons.utils import (
    build_static_theme_xpi_from_lwt, build_webext_dictionary_from_legacy)
from olympia.amo.celery import task
from olympia.amo.decorators import set_modified_on, use_primary_db
from olympia.amo.storage_utils import rm_stored_dir
from olympia.amo.templatetags.jinja_helpers import user_media_path
from olympia.amo.utils import (
    ImageCheck, LocalFileStorage, cache_ns_key, pngcrush_image)
from olympia.applications.models import AppVersion
from olympia.constants.categories import CATEGORIES
from olympia.constants.licenses import (
    LICENSE_COPYRIGHT_AR, PERSONA_LICENSES_IDS)
from olympia.files.models import File, FileUpload
from olympia.files.utils import RDFExtractor, get_file, parse_addon, SafeZip
from olympia.files.tasks import extract_file_obj_to_git
from olympia.amo.celery import pause_all_tasks, resume_all_tasks
from olympia.lib.crypto.packaged import sign_file
from olympia.lib.es.utils import index_objects
from olympia.ratings.models import Rating
from olympia.reviewers.models import RereviewQueueTheme
from olympia.stats.utils import migrate_theme_update_count
from olympia.tags.models import AddonTag, Tag
from olympia.users.models import UserProfile
from olympia.versions.models import ApplicationsVersions, License, Version


log = olympia.core.logger.getLogger('z.task')


@task
@use_primary_db
def version_changed(addon_id, **kw):
    update_last_updated(addon_id)
    update_appsupport([addon_id])


def update_last_updated(addon_id):
    queries = Addon._last_updated_queries()
    try:
        addon = Addon.objects.get(pk=addon_id)
    except Addon.DoesNotExist:
        log.info('[1@None] Updating last updated for %s failed, no addon found'
                 % addon_id)
        return

    log.info('[1@None] Updating last updated for %s.' % addon_id)

    if addon.is_persona():
        q = 'personas'
    elif addon.status == amo.STATUS_PUBLIC:
        q = 'public'
    else:
        q = 'exp'
    qs = queries[q].filter(pk=addon_id).using('default')
    res = qs.values_list('id', 'last_updated')
    if res:
        pk, t = res[0]
        Addon.objects.filter(pk=pk).update(last_updated=t)


@use_primary_db
def update_appsupport(ids):
    log.info("[%s@None] Updating appsupport for %s." % (len(ids), ids))

    addons = Addon.objects.filter(id__in=ids).no_transforms()
    support = []
    for addon in addons:
        for app, appver in addon.compatible_apps.items():
            if appver is None:
                # Fake support for all version ranges.
                min_, max_ = 0, 999999999999999999
            else:
                min_, max_ = appver.min.version_int, appver.max.version_int

            support.append(AppSupport(addon=addon, app=app.id,
                                      min=min_, max=max_))

    if not support:
        return

    with transaction.atomic():
        AppSupport.objects.filter(addon__id__in=ids).delete()
        AppSupport.objects.bulk_create(support)


@task
def delete_preview_files(id, **kw):
    Preview.delete_preview_files(sender=None, instance=Preview(id=id))


@task(acks_late=True)
def index_addons(ids, **kw):
    log.info('Indexing addons %s-%s. [%s]' % (ids[0], ids[-1], len(ids)))
    transforms = (attach_tags, attach_translations)
    index_objects(ids, Addon, AddonIndexer.extract_document,
                  kw.pop('index', None), transforms, Addon.unfiltered)


@task
def unindex_addons(ids, **kw):
    for addon in ids:
        log.info('Removing addon [%s] from search index.' % addon)
        Addon.unindex(addon)


@task
def delete_persona_image(dst, **kw):
    log.info('[1@None] Deleting persona image: %s.' % dst)
    if not dst.startswith(user_media_path('addons')):
        log.error("Someone tried deleting something they shouldn't: %s" % dst)
        return
    try:
        storage.delete(dst)
    except Exception as e:
        log.error('Error deleting persona image: %s' % e)


@set_modified_on
def create_persona_preview_images(src, full_dst, **kw):
    """
    Creates a 680x100 thumbnail used for the Persona preview and
    a 32x32 thumbnail used for search suggestions/detail pages.
    """
    log.info('[1@None] Resizing persona images: %s' % full_dst)
    preview, full = amo.PERSONA_IMAGE_SIZES['header']
    preview_w, preview_h = preview
    orig_w, orig_h = full
    with storage.open(src) as fp:
        i_orig = i = Image.open(fp)

        # Crop image from the right.
        i = i.crop((orig_w - (preview_w * 2), 0, orig_w, orig_h))

        # Resize preview.
        i = i.resize(preview, Image.ANTIALIAS)
        i.load()
        with storage.open(full_dst[0], 'wb') as fp:
            i.save(fp, 'png')

        _, icon_size = amo.PERSONA_IMAGE_SIZES['icon']
        icon_w, icon_h = icon_size

        # Resize icon.
        i = i_orig
        i.load()
        i = i.crop((orig_w - (preview_h * 2), 0, orig_w, orig_h))
        i = i.resize(icon_size, Image.ANTIALIAS)
        i.load()
        with storage.open(full_dst[1], 'wb') as fp:
            i.save(fp, 'png')
    pngcrush_image(full_dst[0])
    pngcrush_image(full_dst[1])
    return True


@set_modified_on
def save_persona_image(src, full_dst, **kw):
    """Creates a PNG of a Persona header image."""
    log.info('[1@None] Saving persona image: %s' % full_dst)
    img = ImageCheck(storage.open(src))
    if not img.is_image():
        log.error('Not an image: %s' % src, exc_info=True)
        return
    with storage.open(src, 'rb') as fp:
        i = Image.open(fp)
        with storage.open(full_dst, 'wb') as fp:
            i.save(fp, 'png')
    pngcrush_image(full_dst)
    return True


@task
def update_incompatible_appversions(data, **kw):
    """Updates the incompatible_versions table for this version."""
    log.info('Updating incompatible_versions for %s versions.' % len(data))

    addon_ids = set()

    for version_id in data:
        # This is here to handle both post_save and post_delete hooks.
        IncompatibleVersions.objects.filter(version=version_id).delete()

        try:
            version = Version.objects.get(pk=version_id)
        except Version.DoesNotExist:
            log.info('Version ID [%d] not found. Incompatible versions were '
                     'cleared.' % version_id)
            return

        addon_ids.add(version.addon_id)

        try:
            compat = CompatOverride.objects.get(addon=version.addon)
        except CompatOverride.DoesNotExist:
            log.info('Compat override for addon with version ID [%d] not '
                     'found. Incompatible versions were cleared.' % version_id)
            return

        app_ranges = []
        ranges = compat.collapsed_ranges()

        for range in ranges:
            if range.min == '0' and range.max == '*':
                # Wildcard range, add all app ranges
                app_ranges.extend(range.apps)
            else:
                # Since we can't rely on add-on version numbers, get the min
                # and max ID values and find versions whose ID is within those
                # ranges, being careful with wildcards.
                min_id = max_id = None

                if range.min == '0':
                    versions = (Version.objects.filter(addon=version.addon_id)
                                .order_by('id')
                                .values_list('id', flat=True)[:1])
                    if versions:
                        min_id = versions[0]
                else:
                    try:
                        min_id = Version.objects.get(addon=version.addon_id,
                                                     version=range.min).id
                    except Version.DoesNotExist:
                        pass

                if range.max == '*':
                    versions = (Version.objects.filter(addon=version.addon_id)
                                .order_by('-id')
                                .values_list('id', flat=True)[:1])
                    if versions:
                        max_id = versions[0]
                else:
                    try:
                        max_id = Version.objects.get(addon=version.addon_id,
                                                     version=range.max).id
                    except Version.DoesNotExist:
                        pass

                if min_id and max_id:
                    if min_id <= version.id <= max_id:
                        app_ranges.extend(range.apps)

        for app_range in app_ranges:
            IncompatibleVersions.objects.create(version=version,
                                                app=app_range.app.id,
                                                min_app_version=app_range.min,
                                                max_app_version=app_range.max)
            log.info('Added incompatible version for version ID [%d]: '
                     'app:%d, %s -> %s' % (version_id, app_range.app.id,
                                           app_range.min, app_range.max))

    # Increment namespace cache of compat versions.
    for addon_id in addon_ids:
        cache_ns_key('d2c-versions:%s' % addon_id, increment=True)


def make_checksum(header_path):
    ls = LocalFileStorage()
    raw_checksum = ls._open(header_path).read()
    return hashlib.sha224(raw_checksum).hexdigest()


def theme_checksum(theme, **kw):
    theme.checksum = make_checksum(theme.header_path)
    dupe_personas = Persona.objects.filter(checksum=theme.checksum)
    if dupe_personas.exists():
        theme.dupe_persona = dupe_personas[0]
    theme.save()


def rereviewqueuetheme_checksum(rqt, **kw):
    """Check for possible duplicate theme images."""
    dupe_personas = Persona.objects.filter(
        checksum=make_checksum(rqt.header_path or rqt.theme.header_path)
    )
    if dupe_personas.exists():
        rqt.dupe_persona = dupe_personas[0]
        rqt.save()


@task
@use_primary_db
def save_theme(header, addon_pk, **kw):
    """Save theme image and calculates checksum after theme save."""
    addon = Addon.objects.get(pk=addon_pk)
    dst_root = os.path.join(user_media_path('addons'), str(addon.id))
    header = os.path.join(settings.TMP_PATH, 'persona_header', header)
    header_dst = os.path.join(dst_root, 'header.png')

    try:
        save_persona_image(src=header, full_dst=header_dst)
        create_persona_preview_images(
            src=header, full_dst=[os.path.join(dst_root, 'preview.png'),
                                  os.path.join(dst_root, 'icon.png')],
            set_modified_on=addon.serializable_reference())
        theme_checksum(addon.persona)
    except IOError:
        addon.delete()
        raise


@task
@use_primary_db
def save_theme_reupload(header, addon_pk, **kw):
    addon = Addon.objects.get(pk=addon_pk)
    header_dst = None
    dst_root = os.path.join(user_media_path('addons'), str(addon.id))

    try:
        if header:
            header = os.path.join(settings.TMP_PATH, 'persona_header', header)
            header_dst = os.path.join(dst_root, 'pending_header.png')
            save_persona_image(src=header, full_dst=header_dst)
    except IOError as e:
        log.error(str(e))
        raise

    if header_dst:
        theme = addon.persona
        header = 'pending_header.png' if header_dst else theme.header

        # Store pending header file paths for review.
        RereviewQueueTheme.objects.filter(theme=theme).delete()
        rqt = RereviewQueueTheme(theme=theme, header=header)
        rereviewqueuetheme_checksum(rqt=rqt)
        rqt.save()


@task
@use_primary_db
def calc_checksum(theme_id, **kw):
    """For migration 596."""
    lfs = LocalFileStorage()
    theme = Persona.objects.get(id=theme_id)
    header = theme.header_path

    # Delete invalid themes that are not images (e.g. PDF, EXE).
    try:
        Image.open(header)
    except IOError:
        log.info('Deleting invalid theme [%s] (header: %s)' %
                 (theme.addon.id, header))
        theme.addon.delete()
        theme.delete()
        rm_stored_dir(header.replace('header.png', ''), storage=lfs)
        return

    # Calculate checksum and save.
    try:
        theme.checksum = make_checksum(header)
        theme.save()
    except IOError as e:
        log.error(str(e))


@task
@use_primary_db  # To bypass cache and use the primary replica.
def find_inconsistencies_between_es_and_db(ids, **kw):
    length = len(ids)
    log.info(
        'Searching for inconsistencies between db and es %d-%d [%d].',
        ids[0], ids[-1], length)
    db_addons = Addon.unfiltered.in_bulk(ids)
    es_addons = Search(
        doc_type=AddonIndexer.get_doctype_name(),
        index=AddonIndexer.get_index_alias(),
        using=amo.search.get_es()).filter('ids', values=ids)[:length].execute()
    es_addons = es_addons
    db_len = len(db_addons)
    es_len = len(es_addons)
    if db_len != es_len:
        log.info('Inconsistency found: %d in db vs %d in es.',
                 db_len, es_len)
    for result in es_addons.hits.hits:
        pk = result['_source']['id']
        db_modified = db_addons[pk].modified.isoformat()
        es_modified = result['_source']['modified']
        if db_modified != es_modified:
            log.info('Inconsistency found for addon %d: '
                     'modified is %s in db vs %s in es.',
                     pk, db_modified, es_modified)
        db_status = db_addons[pk].status
        es_status = result['_source']['status']
        if db_status != es_status:
            log.info('Inconsistency found for addon %d: '
                     'status is %s in db vs %s in es.',
                     pk, db_status, es_status)


@task
@use_primary_db
def add_firefox57_tag(ids, **kw):
    """Add firefox57 tag to addons with the specified ids."""
    log.info(
        'Adding firefox57 tag to addons %d-%d [%d].',
        ids[0], ids[-1], len(ids))

    addons = Addon.objects.filter(id__in=ids)
    for addon in addons:
        # This will create a couple extra queries to check for tag/addontag
        # existence, and then trigger update_tag_stat tasks. But the
        # alternative is adding activity log manually, making sure we don't
        # add duplicate tags, manually updating the tag stats, so it's ok for
        # a one-off task.
        Tag(tag_text='firefox57').save_tag(addon)


@task
@use_primary_db
def add_dynamic_theme_tag(ids, **kw):
    """Add dynamic theme tag to addons with the specified ids."""
    log.info(
        'Adding  dynamic theme tag to addons %d-%d [%d].',
        ids[0], ids[-1], len(ids))

    addons = Addon.objects.filter(id__in=ids)
    for addon in addons:
        files = addon.current_version.all_files
        if any('theme' in file_.webext_permissions_list for file_ in files):
            Tag(tag_text='dynamic theme').save_tag(addon)
            index_addons.delay([addon.id])


def extract_strict_compatibility_value_for_addon(addon):
    strict_compatibility = None  # We don't know yet.
    try:
        # We take a shortcut here and only look at the first file we
        # find...
        # Note that we can't use parse_addon() wrapper because it no longer
        # exposes the real value of `strictCompatibility`...
        path = addon.current_version.all_files[0].file_path
        zip_file = SafeZip(get_file(path))
        parser = RDFExtractor(zip_file)
        strict_compatibility = parser.find('strictCompatibility') == 'true'
    except Exception as exc:
        # A number of things can go wrong: missing file, path somehow not
        # existing, etc. In any case, that means the add-on is in a weird
        # state and should be ignored (this is a one off task).
        log.exception(u'bump_appver_for_legacy_addons: ignoring addon %d, '
                      u'received %s when extracting.', addon.pk, unicode(exc))
    return strict_compatibility


def bump_appver_for_addon_if_necessary(
        addon, application_id, new_max_appver, strict_compatibility=None):
    # Find the applicationversion for Firefox for the current version of this
    # addon.
    application_versions = addon.current_version.compatible_apps.get(
        amo.APPS_ALL[application_id])

    # Make sure it's not compatible already...
    if application_versions and (
            application_versions.max.version_int < new_max_appver.version_int):
        if strict_compatibility is None:
            # We don't know yet if the add-on had strictCompatibility enabled
            # (either because it's the first time we called the function for
            # this addon, or because it was not neccessary to bump the last
            # time we called, or because we had an error before). Let's parse
            # it to find out.
            strict_compatibility = (
                extract_strict_compatibility_value_for_addon(addon))
        if strict_compatibility is False:
            # It had not enabled strict compatibility. That means we should
            # bump it!
            application_versions.max = new_max_appver
            application_versions.save()
    return strict_compatibility


# Rate limit is per-worker. Kept low to not overload the database with updates.
# We have 5 workers in the default queue, we have roughly 25.000 add-ons to go
# through, since process_addons() chunks contain 100 add-ons the task should be
# fired 250 times. With 5 workers at 5 tasks / minute limit we should do 25
# tasks in a minute, taking ~ 10 minutes for the whole thing to finish.
@task(rate_limit='5/m')
@use_primary_db
def bump_appver_for_legacy_addons(ids, **kw):
    """
    Task to bump the max appversion to 56.* for legacy add-ons that have not
    enabled strictCompatibility in their manifest.
    """
    addons = Addon.objects.filter(id__in=ids)
    # The AppVersions we want to point to now.
    new_max_appversions = {
        amo.FIREFOX.id: AppVersion.objects.get(
            application=amo.FIREFOX.id, version='56.*'),
        amo.ANDROID.id: AppVersion.objects.get(
            application=amo.ANDROID.id, version='56.*')
    }

    addons_to_reindex = []
    for addon in addons:
        strict_compatibility = bump_appver_for_addon_if_necessary(
            addon, amo.FIREFOX.id, new_max_appversions[amo.FIREFOX.id])
        # If strict_compatibility is True, we know we should skip bumping this
        # add-on entirely. Otherwise (False or None), we need to continue with
        # Firefox for Android, which might have different compat info than
        # Firefox. We pass the value we already have for strict_compatibility,
        # if it's not None bump_appver_for_addon_if_necessary() will avoid
        # re-extracting a second time.
        if strict_compatibility is not True:
            android_strict_compatibility = bump_appver_for_addon_if_necessary(
                addon, amo.ANDROID.id, new_max_appversions[amo.ANDROID.id],
                strict_compatibility=strict_compatibility)

            if (android_strict_compatibility is False or
                    strict_compatibility is False):
                # We did something to that add-on compat, it needs reindexing.
                addons_to_reindex.append(addon.pk)
    if addons_to_reindex:
        index_addons.delay(addons_to_reindex)


def _get_lwt_default_author():
    user, created = UserProfile.objects.get_or_create(
        email=settings.MIGRATED_LWT_DEFAULT_OWNER_EMAIL)
    if created:
        user.anonymize_username()
    return user


@transaction.atomic
def add_static_theme_from_lwt(lwt):
    from olympia.activity.models import AddonLog
    # Try to handle LWT with no authors
    author = (lwt.listed_authors or [_get_lwt_default_author()])[0]
    # Wrap zip in FileUpload for Addon/Version from_upload to consume.
    upload = FileUpload.objects.create(
        user=author, valid=True)
    destination = os.path.join(
        user_media_path('addons'), 'temp', uuid.uuid4().hex + '.xpi')
    build_static_theme_xpi_from_lwt(lwt, destination)
    upload.update(path=destination)

    # Create addon + version
    parsed_data = parse_addon(upload, user=author)
    addon = Addon.initialize_addon_from_upload(
        parsed_data, upload, amo.RELEASE_CHANNEL_LISTED, author)
    addon_updates = {}
    # static themes are only compatible with Firefox at the moment,
    # not Android
    version = Version.from_upload(
        upload, addon, selected_apps=[amo.FIREFOX.id],
        channel=amo.RELEASE_CHANNEL_LISTED,
        parsed_data=parsed_data)

    # Set category
    static_theme_categories = CATEGORIES.get(amo.FIREFOX.id, []).get(
        amo.ADDON_STATICTHEME, [])
    lwt_category = (lwt.categories.all() or [None])[0]  # lwt only have 1 cat.
    lwt_category_slug = lwt_category.slug if lwt_category else 'other'
    static_category = static_theme_categories.get(
        lwt_category_slug, static_theme_categories.get('other'))
    AddonCategory.objects.create(
        addon=addon,
        category=Category.from_static_category(static_category, True))

    # Set license
    lwt_license = PERSONA_LICENSES_IDS.get(
        lwt.persona.license, LICENSE_COPYRIGHT_AR)  # default to full copyright
    static_license = License.objects.get(builtin=lwt_license.builtin)
    version.update(license=static_license)

    # Set tags
    for addon_tag in AddonTag.objects.filter(addon=lwt):
        AddonTag.objects.create(addon=addon, tag=addon_tag.tag)

    # Steal the ratings (even with soft delete they'll be deleted anyway)
    addon_updates.update(
        average_rating=lwt.average_rating,
        bayesian_rating=lwt.bayesian_rating,
        total_ratings=lwt.total_ratings,
        text_ratings_count=lwt.text_ratings_count)
    Rating.unfiltered.filter(addon=lwt).update(addon=addon, version=version)
    # Modify the activity log entry too.
    rating_activity_log_ids = [
        l.id for l in amo.LOG if getattr(l, 'action_class', '') == 'review']
    addonlog_qs = AddonLog.objects.filter(
        addon=lwt, activity_log__action__in=rating_activity_log_ids)
    [alog.transfer(addon) for alog in addonlog_qs.iterator()]

    # Copy the ADU statistics - the raw(ish) daily UpdateCounts for stats
    # dashboard and future update counts, and copy the summary numbers for now.
    migrate_theme_update_count(lwt, addon)
    addon_updates.update(
        average_daily_users=lwt.persona.popularity or 0,
        hotness=lwt.persona.movers or 0)

    # Logging
    activity.log_create(
        amo.LOG.CREATE_STATICTHEME_FROM_PERSONA, addon, user=author)

    # And finally sign the files (actually just one)
    for file_ in version.all_files:
        sign_file(file_)
        file_.update(
            datestatuschanged=lwt.last_updated,
            reviewed=datetime.now(),
            status=amo.STATUS_PUBLIC)
    addon_updates['status'] = amo.STATUS_PUBLIC

    # set the modified and creation dates to match the original.
    addon_updates['created'] = lwt.created
    addon_updates['modified'] = lwt.modified
    addon_updates['last_updated'] = lwt.last_updated

    addon.update(**addon_updates)
    return addon


@task
@use_primary_db
def migrate_lwts_to_static_themes(ids, **kw):
    """With the specified ids, create new static themes based on an existing
    lightweight themes (personas), and delete the lightweight themes after."""
    mlog = olympia.core.logger.getLogger('z.task.lwtmigrate')
    mlog.info(
        '[Info] Migrating LWT to static theme %d-%d [%d].', ids[0], ids[-1],
        len(ids))

    # Incoming ids should already by type=persona only
    lwts = Addon.objects.filter(id__in=ids)
    pause_all_tasks()
    for lwt in lwts:
        static = None
        try:
            with translation.override(lwt.default_locale):
                static = add_static_theme_from_lwt(lwt)
            mlog.info(
                '[Success] Static theme %r created from LWT %r', static, lwt)
        except Exception as e:
            # If something went wrong, don't migrate - we need to debug.
            mlog.debug('[Fail] LWT %r:', lwt, exc_info=e)
        if not static:
            continue
        MigratedLWT.objects.create(
            lightweight_theme=lwt, getpersonas_id=lwt.persona.persona_id,
            static_theme=static)
        # Steal the lwt's slug after it's deleted.
        slug = lwt.slug
        lwt.delete()
        static.update(slug=slug)
    resume_all_tasks()


@task
@use_primary_db
def delete_addon_not_compatible_with_firefoxes(ids, **kw):
    """
    Delete the specified add-ons.
    Used by process_addons --task=delete_addons_not_compatible_with_firefoxes
    """
    log.info(
        'Deleting addons not compatible with firefoxes %d-%d [%d].',
        ids[0], ids[-1], len(ids))
    qs = Addon.objects.filter(id__in=ids)
    for addon in qs:
        with transaction.atomic():
            addon.appsupport_set.filter(
                app__in=(amo.THUNDERBIRD.id, amo.SEAMONKEY.id)).delete()
            addon.delete()


@task
@use_primary_db
def delete_obsolete_applicationsversions(**kw):
    """Delete ApplicationsVersions objects not relevant for Firefoxes."""
    qs = ApplicationsVersions.objects.exclude(
        application__in=(amo.FIREFOX.id, amo.ANDROID.id))
    for av in qs.iterator():
        av.delete()


@task
@use_primary_db
def migrate_legacy_dictionaries_to_webextension(ids, **kw):
    """Migrate a chunk of legacy dictionaries to webextension format.
    Used by process_addons command."""
    log.info(
        'Migrating legacy dictionaries to webextension %d-%d [%d].',
        ids[0], ids[-1], len(ids))
    addons = list(Addon.objects.filter(id__in=ids))
    migrated = []
    for addon in addons:
        try:
            migrate_legacy_dictionary_to_webextension(addon)
            migrated.append(addon)
        except ValidationError as exc:
            # Ignore broken dictionaries, just log and continue. The function
            # is decorated by @atomic so it will rollback the transaction.
            log.warning(
                'Migrating dictionary %d raised %s', addon.pk, exc.message)
            continue
    if migrated:
        index_addons.delay(migrated)


@transaction.atomic()
def migrate_legacy_dictionary_to_webextension(addon):
    """Migrate a single legacy dictionary to webextension format, creating a
    new package from the current_version, faking an upload to create a new
    Version instance."""
    user = UserProfile.objects.get(pk=settings.TASK_USER_ID)
    now = datetime.now()

    # Wrap zip in FileUpload for Version.from_upload() to consume.
    upload = FileUpload.objects.create(
        user=user, valid=True)
    destination = os.path.join(
        user_media_path('addons'), 'temp', uuid.uuid4().hex + '.xpi')
    target_language = build_webext_dictionary_from_legacy(addon, destination)
    if not addon.target_locale:
        addon.update(target_locale=target_language)

    upload.update(path=destination)

    parsed_data = parse_addon(upload, addon=addon, user=user)
    # Create version.
    # WebExtension dictionaries are only compatible with Firefox Desktop
    # Firefox for Android uses the OS spellchecking.
    version = Version.from_upload(
        upload, addon, selected_apps=[amo.FIREFOX.id],
        channel=amo.RELEASE_CHANNEL_LISTED, parsed_data=parsed_data)
    activity.log_create(amo.LOG.ADD_VERSION, version, addon, user=user)

    # Sign the file, and set it to public. That should automatically set
    # current_version to the version we created.
    file_ = version.all_files[0]
    sign_file(file_)
    file_.update(datestatuschanged=now, reviewed=now, status=amo.STATUS_PUBLIC)


@task
<<<<<<< HEAD
def migrate_webextensions_to_git_storage(ids, **kw):
    log.info(
        'Migrating add-ons to git storage %d-%d [%d].',
        ids[0], ids[-1], len(ids))

    addons = Addon.unfiltered.filter(id__in=ids)

    for addon in addons:
        # Filter out versions that are already present in the git
        # storage.
        versions = addon.versions.filter(git_hash='').order_by('id')

        for version in versions:
            # Back in the days an add-on was able to have multiple files
            # per version. That changed, we are very naive here and extracting
            # simply the first file in the list. For WebExtensions there is
            # only a very very small number that have different files for
            # a single version.
            unique_file_hashes = set([
                x.original_hash for x in version.all_files
            ])

            if len(unique_file_hashes) > 1:
                # Log actually different hashes so that we can clean them
                # up manually and work together with developers later.
                log.info(
                    'Version {version} of {addon} has more than one uploaded '
                    'file'.format(version=repr(version), addon=repr(addon)))

            if not unique_file_hashes:
                log.info('No files found for {version} from {addon}'.format(
                    version=repr(version), addon=repr(addon)))
                continue

            # Don't call the task as a task but do the extraction in process
            # this makes sure we don't overwhelm the storage and also makes
            # sure we don't end up with tasks comitting at random times but
            # correctly in-order instead.
            try:
                file_id = version.all_files[0].pk
                channel = version.channel

                log.info('Extracting file {file_id} to git storage'.format(
                    file_id=file_id))

                extract_file_obj_to_git(file_id, channel)

                log.info(
                    'Extraction of file {file_id} into git storage succeeded'
                    .format(file_id=file_id))
            except Exception:
                log.exception(
                    'Extraction of file {file_id} from {version} '
                    '({addon}) failed'.format(
                        file_id=version.all_files[0],
                        version=repr(version),
                        addon=repr(addon)))
                continue
=======
@use_primary_db
def disable_legacy_files(ids, **kw):
    """Delete legacy files from the specified add-on ids."""
    log.info(
        'Disabling legacy files from addons %d-%d [%d].',
        ids[0], ids[-1], len(ids))
    qs = Addon.unfiltered.filter(id__in=ids)
    for addon in qs:
        with transaction.atomic():
            # We're dealing with an addon that has the type we care about, and
            # that we've identified as containing legacy File instances.
            files = File.objects.filter(
                is_webextension=False, is_mozilla_signed_extension=False,
                version__addon=addon)
            for file_ in files:
                file_.update(status=amo.STATUS_DISABLED)
    index_addons.delay(ids)
>>>>>>> 05c8019b
<|MERGE_RESOLUTION|>--- conflicted
+++ resolved
@@ -751,7 +751,6 @@
 
 
 @task
-<<<<<<< HEAD
 def migrate_webextensions_to_git_storage(ids, **kw):
     log.info(
         'Migrating add-ons to git storage %d-%d [%d].',
@@ -810,7 +809,8 @@
                         version=repr(version),
                         addon=repr(addon)))
                 continue
-=======
+
+
 @use_primary_db
 def disable_legacy_files(ids, **kw):
     """Delete legacy files from the specified add-on ids."""
@@ -827,5 +827,4 @@
                 version__addon=addon)
             for file_ in files:
                 file_.update(status=amo.STATUS_DISABLED)
-    index_addons.delay(ids)
->>>>>>> 05c8019b
+    index_addons.delay(ids)