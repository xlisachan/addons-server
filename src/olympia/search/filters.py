--- conflicted
+++ resolved
@@ -256,19 +256,11 @@
         # right language and analyzer.
         if analyzer:
             should.extend([
-<<<<<<< HEAD
-                query.MatchPhrase(**{'summary_%s' % analyzer: {
+                query.MatchPhrase(**{'summary_l10n_%s' % analyzer: {
                     'query': search_query, 'boost': 0.6,
                     'analyzer': analyzer}}),
-                query.MatchPhrase(**{'description_%s' % analyzer: {
+                query.MatchPhrase(**{'description_l10n_%s' % analyzer: {
                     'query': search_query, 'boost': 0.6,
-=======
-                query.Match(**{'summary_l10n_%s' % analyzer: {
-                    'query': search_query, 'boost': 0.6, 'type': 'phrase',
-                    'analyzer': analyzer}}),
-                query.Match(**{'description_l10n_%s' % analyzer: {
-                    'query': search_query, 'boost': 0.6, 'type': 'phrase',
->>>>>>> f479b405
                     'analyzer': analyzer}})
             ])
 
