#file-viewer div.featured-inner {
    padding: 1em;
}

#files {
    width: 20%;
    display: block;
    float: left;
}

#files li a {
    display: inline-block;
    padding: 2px 20px;
}

#files ul.root {
    overflow-x: auto;
}

#files ul.root ul {
    padding-left: 20px;
}

/* The following fixes the minimum width and makes
   the pages wrap correctly on very large peices of text. */
body.file-viewer div.section {
    min-width: 90em;
}

.syntaxhighlighter .line {
    display: block;
    white-space: pre;
    max-width: 58em;
}

.full .syntaxhighlighter .line {
    max-width: 80em;
}

#content-wrapper, #thinking {
    padding-left: 25%;
}

#content-wrapper.full, #thinking.full {
    padding-left: 0;
}

span.number {
    width: 4em;
    display: inline-block;
    text-align: right;
}

.diff-bar-height {
    min-height: 200px;
    display: block;
}

div.code div.line:hover {
    background-color: #ffffcc;
}

div.diff-bar .add, #diff td.code div.add, #diff td.code div.add .content {
    background-color: #99ff99;
}

<<<<<<< HEAD
div.diff-bar .delete, #diff td.code div.delete, #diff td.code div.add .content {
    background-color: #ffd8d8;
=======
div.diff-bar .delete, #diff td.code div.delete, #diff td.code div.delete .content {
    background-color: #ffe6e6;
>>>>>>> 01af6718
}

#diff .string, #diff .string a, #diff .comments, #diff .comments a, #diff .color1, #diff .color1 a{
    color: #444444;
}

#diff .syntaxhighlighter, #diff table {
    margin: 0;
}

a.closed {
    background: url('../../img/icons/plus.gif') 0 no-repeat;
}

a.open {
    background: url('../../img/icons/minus.gif') 0 no-repeat;
}

a.diff {
    background-color: #ffffcc;
}

div.diff-bar {
    margin-left: -1px;
}

a.selected {
    background-color: #ddf8dd;
}

.waiting {
    background-image: url(../../img/zamboni/loading-white.gif);
    background-repeat: no-repeat;
    background-position: left top;
    padding-left: 2em;
}

#commands th {
    padding: 0 0 1px;
}

#commands code {
    display: block;
    font-weight: bold;
    color: white;
    background-color: darkgray;
    text-align: center;
    min-width: 1.1em;
    padding: 0px 2px;
    border-radius: 2px;
    -moz-border-radius: 2px;
}

#commands td {
    padding: 0 0 0 1ex;
}

#diff {
    padding-left: 11px;
}

#diff-wrapper {
    position: relative;
}

td.gutter, td.code {
    padding-top: 0;
    padding-bottom: 0;
}

.diff-bar {
    border: 1px solid gray;
    width: 10px;
    position: absolute;
    overflow: hidden;
    height: 200px;
}

.diff-bar a {
    display: block;
    width: 100%;
    border: 0px solid gray;
}

.diff-bar a:hover {
    text-decoration: none;
}

<<<<<<< HEAD
.diff-bar .add {
    border-color: #33aa33;
}

.diff-bar .delete {
    border-color: #aa3434;
}

.diff-bar-viewport {
    position: absolute;
    left: 0;
    right: 0;
    min-height: 2px;
    border: 1px solid rgba(0, 0, 0, .4) !important;
}
=======
#tooltip {
    max-width: 100%;
}
>>>>>>> 01af6718
<|MERGE_RESOLUTION|>--- conflicted
+++ resolved
@@ -64,13 +64,8 @@
     background-color: #99ff99;
 }
 
-<<<<<<< HEAD
-div.diff-bar .delete, #diff td.code div.delete, #diff td.code div.add .content {
+div.diff-bar .delete, #diff td.code div.delete, #diff td.code div.delete .content {
     background-color: #ffd8d8;
-=======
-div.diff-bar .delete, #diff td.code div.delete, #diff td.code div.delete .content {
-    background-color: #ffe6e6;
->>>>>>> 01af6718
 }
 
 #diff .string, #diff .string a, #diff .comments, #diff .comments a, #diff .color1, #diff .color1 a{
@@ -159,7 +154,6 @@
     text-decoration: none;
 }
 
-<<<<<<< HEAD
 .diff-bar .add {
     border-color: #33aa33;
 }
@@ -175,8 +169,7 @@
     min-height: 2px;
     border: 1px solid rgba(0, 0, 0, .4) !important;
 }
-=======
+
 #tooltip {
     max-width: 100%;
-}
->>>>>>> 01af6718
+}